--- conflicted
+++ resolved
@@ -203,23 +203,7 @@
         if self.cmfd_on:
             return self._f['cmfd/k_cmfd'].value
         else:
-<<<<<<< HEAD
-            return None
-=======
-            self._tally_keys = []
-            self._tally_ids = []
-
-        base = 'tallies/tally '
-
-        # Iterate over all Tallies
-        for tally_key in self._tally_keys:
-
-            # Read integer Tally estimator type code (analog, tracklength, or collision)
-            estimator_type = self._f['{0}{1}/estimator'.format(base, tally_key)].value
-
-            # Read the Tally size specifications
-            n_realizations = self._f['{0}{1}/n_realizations'.format(base, tally_key)].value
->>>>>>> 26f6e9b0
+            return None
 
     @property
     def k_generation(self):
@@ -371,7 +355,7 @@
             # Iterate over all Tallies
             for tally_key in tally_keys:
 
-                # Read integer Tally estimator type code (analog or tracklength)
+                # Read integer Tally estimator type code (analog, tracklength, or collision)
                 estimator_type = self._f['{0}{1}/estimator'.format(base, tally_key)].value
 
                 # Read the Tally size specifications
