#include "openmc/source.h"

#if defined(__unix__) || (defined(__APPLE__) && defined(__MACH__))
#define HAS_DYNAMIC_LINKING
#endif

#include <algorithm> // for move

#ifdef HAS_DYNAMIC_LINKING
#include <dlfcn.h> // for dlopen, dlsym, dlclose, dlerror
#endif

#include "xtensor/xadapt.hpp"
#include <fmt/core.h>

#include "openmc/bank.h"
#include "openmc/capi.h"
#include "openmc/cell.h"
#include "openmc/error.h"
#include "openmc/file_utils.h"
#include "openmc/hdf5_interface.h"
#include "openmc/material.h"
#include "openmc/memory.h"
#include "openmc/message_passing.h"
#include "openmc/mgxs_interface.h"
#include "openmc/nuclide.h"
#include "openmc/random_lcg.h"
#include "openmc/search.h"
#include "openmc/settings.h"
#include "openmc/simulation.h"
#include "openmc/state_point.h"
#include "openmc/xml_interface.h"

#ifdef OPENMC_MCPL
#include <mcpl.h>
#endif

namespace openmc {

//==============================================================================
// Global variables
//==============================================================================

namespace model {

vector<unique_ptr<Source>> external_sources;
}

//==============================================================================
// IndependentSource implementation
//==============================================================================

IndependentSource::IndependentSource(
  UPtrSpace space, UPtrAngle angle, UPtrDist energy, UPtrDist time)
  : space_ {std::move(space)}, angle_ {std::move(angle)},
    energy_ {std::move(energy)}, time_ {std::move(time)}
{}

IndependentSource::IndependentSource(pugi::xml_node node)
{
  // Check for particle type
  if (check_for_node(node, "particle")) {
    auto temp_str = get_node_value(node, "particle", true, true);
    if (temp_str == "neutron") {
      particle_ = ParticleType::neutron;
    } else if (temp_str == "photon") {
      particle_ = ParticleType::photon;
      settings::photon_transport = true;
    } else {
      fatal_error(std::string("Unknown source particle type: ") + temp_str);
    }
  }

  // Check for source strength
  if (check_for_node(node, "strength")) {
    strength_ = std::stod(get_node_value(node, "strength"));
  }

  // Check for external source file
  if (check_for_node(node, "file")) {

  } else {

    // Spatial distribution for external source
    if (check_for_node(node, "space")) {
      // Get pointer to spatial distribution
      pugi::xml_node node_space = node.child("space");

      // Check for type of spatial distribution and read
      std::string type;
      if (check_for_node(node_space, "type"))
        type = get_node_value(node_space, "type", true, true);
      if (type == "cartesian") {
        space_ = UPtrSpace {new CartesianIndependent(node_space)};
      } else if (type == "cylindrical") {
        space_ = UPtrSpace {new CylindricalIndependent(node_space)};
      } else if (type == "spherical") {
        space_ = UPtrSpace {new SphericalIndependent(node_space)};
      } else if (type == "box") {
        space_ = UPtrSpace {new SpatialBox(node_space)};
      } else if (type == "fission") {
        space_ = UPtrSpace {new SpatialBox(node_space, true)};
      } else if (type == "point") {
        space_ = UPtrSpace {new SpatialPoint(node_space)};
      } else {
        fatal_error(fmt::format(
          "Invalid spatial distribution for external source: {}", type));
      }

    } else {
      // If no spatial distribution specified, make it a point source
      space_ = UPtrSpace {new SpatialPoint()};
    }

    // Determine external source angular distribution
    if (check_for_node(node, "angle")) {
      // Get pointer to angular distribution
      pugi::xml_node node_angle = node.child("angle");

      // Check for type of angular distribution
      std::string type;
      if (check_for_node(node_angle, "type"))
        type = get_node_value(node_angle, "type", true, true);
      if (type == "isotropic") {
        angle_ = UPtrAngle {new Isotropic()};
      } else if (type == "monodirectional") {
        angle_ = UPtrAngle {new Monodirectional(node_angle)};
      } else if (type == "mu-phi") {
        angle_ = UPtrAngle {new PolarAzimuthal(node_angle)};
      } else {
        fatal_error(fmt::format(
          "Invalid angular distribution for external source: {}", type));
      }

    } else {
      angle_ = UPtrAngle {new Isotropic()};
    }

    // Determine external source energy distribution
    if (check_for_node(node, "energy")) {
      pugi::xml_node node_dist = node.child("energy");
      energy_ = distribution_from_xml(node_dist);
    } else {
      // Default to a Watt spectrum with parameters 0.988 MeV and 2.249 MeV^-1
      energy_ = UPtrDist {new Watt(0.988e6, 2.249e-6)};
    }

    // Determine external source time distribution
    if (check_for_node(node, "time")) {
      pugi::xml_node node_dist = node.child("time");
      time_ = distribution_from_xml(node_dist);
    } else {
      // Default to a Constant time T=0
      double T[] {0.0};
      double p[] {1.0};
      time_ = UPtrDist {new Discrete {T, p, 1}};
    }
  }
}

SourceSite IndependentSource::sample(uint64_t* seed) const
{
  SourceSite site;

  // Repeat sampling source location until a good site has been found
  bool found = false;
  int n_reject = 0;
  static int n_accept = 0;
  while (!found) {
    // Set particle type
    site.particle = particle_;

    // Sample spatial distribution
    site.r = space_->sample(seed);

    // Now search to see if location exists in geometry
    int32_t cell_index, instance;
    double xyz[] {site.r.x, site.r.y, site.r.z};
    int err = openmc_find_cell(xyz, &cell_index, &instance);
    found = (err != OPENMC_E_GEOMETRY);

    // Check if spatial site is in fissionable material
    if (found) {
      auto space_box = dynamic_cast<SpatialBox*>(space_.get());
      if (space_box) {
        if (space_box->only_fissionable()) {
          // Determine material
          const auto& c = model::cells[cell_index];
          auto mat_index =
            c->material_.size() == 1 ? c->material_[0] : c->material_[instance];

          if (mat_index == MATERIAL_VOID) {
            found = false;
          } else {
            if (!model::materials[mat_index]->fissionable_)
              found = false;
          }
        }
      }
    }

    // Check for rejection
    if (!found) {
      ++n_reject;
      if (n_reject >= EXTSRC_REJECT_THRESHOLD &&
          static_cast<double>(n_accept) / n_reject <= EXTSRC_REJECT_FRACTION) {
        fatal_error("More than 95% of external source sites sampled were "
                    "rejected. Please check your external source definition.");
      }
    }
  }

  // Increment number of accepted samples
  ++n_accept;

  // Sample angle
  site.u = angle_->sample(seed);

  // Check for monoenergetic source above maximum particle energy
  auto p = static_cast<int>(particle_);
  auto energy_ptr = dynamic_cast<Discrete*>(energy_.get());
  if (energy_ptr) {
    auto energies = xt::adapt(energy_ptr->x());
    if (xt::any(energies > data::energy_max[p])) {
      fatal_error("Source energy above range of energies of at least "
                  "one cross section table");
    } else if (xt::any(energies < data::energy_min[p])) {
      fatal_error("Source energy below range of energies of at least "
                  "one cross section table");
    }
  }

  while (true) {
    // Sample energy spectrum
    site.E = energy_->sample(seed);

    // Resample if energy falls outside minimum or maximum particle energy
    if (site.E < data::energy_max[p] && site.E > data::energy_min[p])
      break;
  }

  // Sample particle creation time
  site.time = time_->sample(seed);

  return site;
}

//==============================================================================
// FileSource implementation
//==============================================================================

FileSource::FileSource(std::string path)
{
  // Check if source file exists
  if (!file_exists(path)) {
    fatal_error(fmt::format("Source file '{}' does not exist.", path));
  }

  // Read the source from a binary file instead of sampling from some
  // assumed source distribution
  write_message(6, "Reading source file from {}...", path);

  // Open the binary file
  hid_t file_id = file_open(path, 'r', true);

  // Check to make sure this is a source file
  std::string filetype;
  read_attribute(file_id, "filetype", filetype);
  if (filetype != "source" && filetype != "statepoint") {
    fatal_error("Specified starting source file not a source file type.");
  }

  // Read in the source particles
  read_source_bank(file_id, sites_, false);

  // Close file
  file_close(file_id);
}

SourceSite FileSource::sample(uint64_t* seed) const
{
  size_t i_site = sites_.size() * prn(seed);
  return sites_[i_site];
}

//==============================================================================
// CustomSourceWrapper implementation
//==============================================================================

CustomSourceWrapper::CustomSourceWrapper(
  std::string path, std::string parameters)
{
#ifdef HAS_DYNAMIC_LINKING
  // Open the library
  shared_library_ = dlopen(path.c_str(), RTLD_LAZY);
  if (!shared_library_) {
    fatal_error("Couldn't open source library " + path);
  }

  // reset errors
  dlerror();

  // get the function to create the custom source from the library
  auto create_custom_source = reinterpret_cast<create_custom_source_t*>(
    dlsym(shared_library_, "openmc_create_source"));

  // check for any dlsym errors
  auto dlsym_error = dlerror();
  if (dlsym_error) {
    std::string error_msg = fmt::format(
      "Couldn't open the openmc_create_source symbol: {}", dlsym_error);
    dlclose(shared_library_);
    fatal_error(error_msg);
  }

  // create a pointer to an instance of the custom source
  custom_source_ = create_custom_source(parameters);

#else
  fatal_error("Custom source libraries have not yet been implemented for "
              "non-POSIX systems");
#endif
}

CustomSourceWrapper::~CustomSourceWrapper()
{
  // Make sure custom source is cleared before closing shared library
  if (custom_source_.get())
    custom_source_.reset();

#ifdef HAS_DYNAMIC_LINKING
  dlclose(shared_library_);
#else
  fatal_error("Custom source libraries have not yet been implemented for "
              "non-POSIX systems");
#endif
}

#ifdef OPENMC_MCPL
//===========================================================================
// Read particles from an MCPL-file
//===========================================================================
MCPLFileSource::MCPLFileSource(std::string path)
{
  // Check if source file exists
  if (!file_exists(path)) {
    fatal_error(fmt::format("Source file '{}' does not exist.", path));
  }

  // Read the source from a binary file instead of sampling from some
  // assumed source distribution
  write_message(6, "Reading mcpl source file from {}",path);

  // Open the mcpl file
  mcpl_file = mcpl_open_file(path.c_str());

  //do checks on the mcpl_file to see if particles are many enough.
  // should model this on the example source shown in the docs.
  n_sites=mcpl_hdr_nparticles(mcpl_file);

  read_source_bank(sites_);
}

MCPLFileSource::~MCPLFileSource(){
  mcpl_close_file(mcpl_file);
}

SourceSite MCPLFileSource::sample(uint64_t* seed) const
{
  size_t i_site = sites_.size() * prn(seed);
  return sites_[i_site];
}

void MCPLFileSource::read_source_bank(vector<SourceSite> &sites_)
{
  sites_.resize(n_sites);
  for (int i=0;i<n_sites;i++){
    sites_[i]=read_single_particle();
  }
}

SourceSite MCPLFileSource::read_single_particle() const
{
  SourceSite omc_particle_;
  const mcpl_particle_t *mcpl_particle;
  //extract particle from mcpl-file
<<<<<<< HEAD
  mcpl_particle=mcpl_read(mcpl_file);
  // check if it is a neutron or a photon. otherwise skip
  while ( mcpl_particle->pdgcode!=2112 && mcpl_particle->pdgcode!=22 ) {
    mcpl_particle=mcpl_read(mcpl_file);
    //should check for file exhaustion This could happen if particles are other than
    //neutrons or photons
  }

  if(mcpl_particle->pdgcode==2112) {
    omc_particle_.particle=ParticleType::neutron;
  } else if (mcpl_particle->pdgcode==22) {
    omc_particle_.particle=ParticleType::photon;
=======
  mcpl_particle=mcpl_read(mcplfile);
  // check if it is  a neutron or a photon. otherwise skip
  while ( mcpl_particle->pdgcode!=2112 && mcpl_particle->pdgcode!=22 )
  {
    mcpl_particle(mcpl_read(mcplfile);
    //check for file exhaustion
  }

  if(mcpl_particle->pdgcode==2112) {
    omc_particle_=ParticleType::neutron;
  } else if (mcpl_particle->pdgcode==22){
    omc_particle_=Particletype::photon;
>>>>>>> 2530d167
  }

  //particle is good, convert to openmc-formalism
  omc_particle_.r.x=mcpl_particle->position[0];
  omc_particle_.r.y=mcpl_particle->position[1];
  omc_particle_.r.z=mcpl_particle->position[2];

  omc_particle_.u.x=mcpl_particle->direction[0];
  omc_particle_.u.y=mcpl_particle->direction[1];
  omc_particle_.u.z=mcpl_particle->direction[2];

  //mcpl stores kinetic energy in MeV
  omc_particle_.E=mcpl_particle->ekin*1e6;
  //mcpl stores time in ms
  omc_particle_.time=mcpl_particle->time*1e-3;
  omc_particle_.wgt=mcpl_particle->weight;
  omc_particle_.delayed_group=0;
  return omc_particle_;
}
#endif //OPENMC_MCPL

//==============================================================================
// Non-member functions
//==============================================================================

void initialize_source()
{
  write_message("Initializing source particles...", 5);

// Generation source sites from specified distribution in user input
#pragma omp parallel for
  for (int64_t i = 0; i < simulation::work_per_rank; ++i) {
    // initialize random number seed
    int64_t id = simulation::total_gen * settings::n_particles +
                 simulation::work_index[mpi::rank] + i + 1;
    uint64_t seed = init_seed(id, STREAM_SOURCE);

    // sample external source distribution
    simulation::source_bank[i] = sample_external_source(&seed);
  }

  // Write out initial source
  if (settings::write_initial_source) {
    write_message("Writing out initial source...", 5);
    std::string filename = settings::path_output + "initial_source.h5";
    hid_t file_id = file_open(filename, 'w', true);
    write_source_bank(file_id, false);
    file_close(file_id);
  }
}

SourceSite sample_external_source(uint64_t* seed)
{
  // Determine total source strength
  double total_strength = 0.0;
  for (auto& s : model::external_sources)
    total_strength += s->strength();

  // Sample from among multiple source distributions
  int i = 0;
  if (model::external_sources.size() > 1) {
    double xi = prn(seed) * total_strength;
    double c = 0.0;
    for (; i < model::external_sources.size(); ++i) {
      c += model::external_sources[i]->strength();
      if (xi < c)
        break;
    }
  }

  // Sample source site from i-th source distribution
  SourceSite site {model::external_sources[i]->sample(seed)};

  // If running in MG, convert site.E to group
  if (!settings::run_CE) {
    site.E = lower_bound_index(data::mg.rev_energy_bins_.begin(),
      data::mg.rev_energy_bins_.end(), site.E);
    site.E = data::mg.num_energy_groups_ - site.E - 1.;
  }

  return site;
}

void free_memory_source()
{
  model::external_sources.clear();
}

} // namespace openmc<|MERGE_RESOLUTION|>--- conflicted
+++ resolved
@@ -384,7 +384,6 @@
   SourceSite omc_particle_;
   const mcpl_particle_t *mcpl_particle;
   //extract particle from mcpl-file
-<<<<<<< HEAD
   mcpl_particle=mcpl_read(mcpl_file);
   // check if it is a neutron or a photon. otherwise skip
   while ( mcpl_particle->pdgcode!=2112 && mcpl_particle->pdgcode!=22 ) {
@@ -397,20 +396,6 @@
     omc_particle_.particle=ParticleType::neutron;
   } else if (mcpl_particle->pdgcode==22) {
     omc_particle_.particle=ParticleType::photon;
-=======
-  mcpl_particle=mcpl_read(mcplfile);
-  // check if it is  a neutron or a photon. otherwise skip
-  while ( mcpl_particle->pdgcode!=2112 && mcpl_particle->pdgcode!=22 )
-  {
-    mcpl_particle(mcpl_read(mcplfile);
-    //check for file exhaustion
-  }
-
-  if(mcpl_particle->pdgcode==2112) {
-    omc_particle_=ParticleType::neutron;
-  } else if (mcpl_particle->pdgcode==22){
-    omc_particle_=Particletype::photon;
->>>>>>> 2530d167
   }
 
   //particle is good, convert to openmc-formalism
