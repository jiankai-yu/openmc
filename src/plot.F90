--- conflicted
+++ resolved
@@ -61,12 +61,8 @@
     call deallocate_coord(p % coord0 % next)
     p % coord => p % coord0
 
-<<<<<<< HEAD
     call find_cell(p, found_cell)
-=======
-    call find_cell(found_cell)
-    if (check_overlaps) call check_cell_overlap()
->>>>>>> 85292363
+    if (check_overlaps) call check_cell_overlap(p)
 
     if (.not. found_cell) then
       ! If no cell, revert to default color
