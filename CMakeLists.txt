cmake_minimum_required(VERSION 2.8 FATAL_ERROR)
project(openmc Fortran)

# Setup output directories
set(CMAKE_ARCHIVE_OUTPUT_DIRECTORY ${CMAKE_BINARY_DIR}/lib)
set(CMAKE_LIBRARY_OUTPUT_DIRECTORY ${CMAKE_BINARY_DIR}/lib)
set(CMAKE_RUNTIME_OUTPUT_DIRECTORY ${CMAKE_BINARY_DIR}/bin)
set(CMAKE_Fortran_MODULE_DIRECTORY ${CMAKE_BINARY_DIR}/include)

#===============================================================================
# Architecture specific definitions
#===============================================================================

if (${UNIX})
  add_definitions(-DUNIX)
endif()

#===============================================================================
# Command line options
#===============================================================================

option(openmp   "Enable shared-memory parallelism with OpenMP"   OFF)
option(profile  "Compile with profiling flags"                   OFF)
option(debug    "Compile with debug flags"                       OFF)
option(optimize "Turn on all compiler optimization flags"        OFF)
option(verbose  "Create verbose Makefiles"                       OFF)
<<<<<<< HEAD
option(coverage "Compile with flags"                             OFF)
option(mpif08   "Use Fortran 2008 MPI interface"                 OFF)
=======
option(coverage "Compile with coverage analysis flags"           OFF)
>>>>>>> e12b1f29

if (verbose)
  set(CMAKE_VERBOSE_MAKEFILE on)
endif()

# Maximum number of nested coordinates levels
set(maxcoord 10 CACHE STRING "Maximum number of nested coordinate levels")
add_definitions(-DMAX_COORD=${maxcoord})

#===============================================================================
# MPI for distributed-memory parallelism / HDF5 for binary output
#===============================================================================

set(MPI_ENABLED FALSE)
set(HDF5_ENABLED FALSE)
if($ENV{FC} MATCHES "mpi[^/]*$")
  message("-- Detected MPI wrapper: $ENV{FC}")
  add_definitions(-DMPI)
  set(MPI_ENABLED TRUE)
elseif($ENV{FC} MATCHES "h5fc$")
  message("-- Detected HDF5 wrapper: $ENV{FC}")
  add_definitions(-DHDF5)
  set(HDF5_ENABLED TRUE)
elseif($ENV{FC} MATCHES "h5pfc$")
  message("-- Detected parallel HDF5 wrapper: $ENV{FC}")
  add_definitions(-DMPI -DHDF5)
  set(MPI_ENABLED TRUE)
  set(HDF5_ENABLED TRUE)
endif()

# Check for Fortran 2008 MPI interface
if(MPI_ENABLED AND mpif08)
  message("-- Using Fortran 2008 MPI bindings")
  add_definitions(-DMPIF08)
endif()

#===============================================================================
# Set compile/link flags based on which compiler is being used
#===============================================================================

if(CMAKE_Fortran_COMPILER_ID STREQUAL "GNU")
  # Make sure version is sufficient
  execute_process(COMMAND ${CMAKE_Fortran_COMPILER} -dumpversion
    OUTPUT_VARIABLE GCC_VERSION)
  if(GCC_VERSION VERSION_LESS 4.6)
    message(FATAL_ERROR "gfortran version must be 4.6 or higher")
  endif()

  # GNU Fortran compiler options
  set(f90flags  "-cpp -std=f2008 -fbacktrace")
  if(debug)
    set(f90flags  "-g -Wall -pedantic -fbounds-check -ffpe-trap=invalid,overflow,underflow ${f90flags}")
    set(ldflags   "-g")
  endif()
  if(profile)
    set(f90flags  "-pg ${f90flags}")
    set(ldflags   "-pg ${ldflags}")
  endif()
  if(optimize)
    set(f90flags  "-O3 ${f90flags}")
  endif()
  if(openmp)
    set(f90flags  "-fopenmp ${f90flags}")
    set(ldflags   "-fopenmp ${ldflags}")
  endif()
  if(coverage)
    set(f90flags "-coverage ${f90flags}")
    set(ldflags  "-coverage ${ldflags}")
  endif()

elseif(CMAKE_Fortran_COMPILER_ID STREQUAL "Intel")
  # Intel Fortran compiler options
  set(f90flags  "-fpp -std08 -assume byterecl -traceback")
  if(debug)
    set(f90flags "-g -warn -ftrapuv -fp-stack-check -check all -fpe0 ${f90flags}")
    set(ldflags  "-g")
  endif()
  if(profile)
    set(f90flags  "-pg ${f90flags}")
    set(ldflags   "-pg ${ldflags}")
  endif()
  if(optimize)
    set(f90flags  "-O3 ${f90flags}")
  endif()
  if(openmp)
    set(f90flags  "-openmp ${f90flags}")
    set(ldflags   "-openmp ${ldflags}")
  endif()

elseif(CMAKE_Fortran_COMPILER_ID STREQUAL "PGI")
  # PGI Fortran compiler options
  set(f90flags  "-Mpreprocess -Minform=inform -traceback")
  add_definitions(-DNO_F2008)
  if(debug)
    set(f90flags  "-g -Mbounds -Mchkptr -Mchkstk ${f90flags}")
    set(ldflags   "-g")
  endif()
  if(profile)
    set(f90flags  "-pg ${f90flags}")
    set(ldflags   "-pg ${ldflags}")
  endif()
  if(optimize)
    set(f90flags  "-fast -Mipa ${f90flags}")
  endif()

elseif(CMAKE_Fortran_COMPILER_ID STREQUAL "XL")
  # IBM XL compiler options
  set(f90flags  "-O2")
  add_definitions(-DNO_F2008)
  if(debug)
    set(f90flags  "-g -C -qflag=i:i -u")
    set(ldflags   "-g")
  endif()
  if(profile)
    set(f90flags  "-p ${f90flags}")
    set(ldflags   "-p ${ldflags}")
  endif()
  if(optimize)
    set(f90flags  "-O3 ${f90flags}")
  endif()
  if(openmp)
    set(f90flags  "-qsmp=omp ${f90flags}")
    set(ldflags   "-qsmp=omp ${ldflags}")
  endif()

elseif(CMAKE_Fortran_COMPILER_ID STREQUAL "Cray")
  # Cray Fortran compiler options
  set(f90flags  "-e Z -m 0")
  if(debug)
    set(f90flags  "-g -R abcnsp -O0 ${f90flags}")
    set(ldflags   "-g")
  endif()

endif()

#===============================================================================
# git SHA1 hash
#===============================================================================

execute_process(COMMAND git rev-parse HEAD
                WORKING_DIRECTORY ${CMAKE_CURRENT_SOURCE_DIR}
                RESULT_VARIABLE GIT_SHA1_SUCCESS
                OUTPUT_VARIABLE GIT_SHA1
                ERROR_QUIET OUTPUT_STRIP_TRAILING_WHITESPACE)
if(GIT_SHA1_SUCCESS EQUAL 0)
  add_definitions(-DGIT_SHA1="${GIT_SHA1}")
endif()

#===============================================================================
# FoX Fortran XML Library
#===============================================================================

# Only initialize git submodules if it is not there. User is responsible
# for future updates of fox xml submodule.
if(NOT EXISTS ${CMAKE_CURRENT_SOURCE_DIR}/src/xml/fox/.git)
  if(NOT EXISTS ${CMAKE_CURRENT_SOURCE_DIR}/.git)
    message("-- Cloning FoX XML git repository...")
    execute_process(COMMAND git clone https://github.com/mit-crpg/fox.git src/xml/fox
      WORKING_DIRECTORY ${CMAKE_CURRENT_SOURCE_DIR})
    execute_process(COMMAND git checkout bdc852f4f43d969fb1b179cba79295c1e095a455
      WORKING_DIRECTORY ${CMAKE_CURRENT_SOURCE_DIR}/src/xml/fox)
  else()
    message("-- Initializing/Updating FoX XML submodule...")
    execute_process(COMMAND git submodule init
      WORKING_DIRECTORY ${CMAKE_CURRENT_SOURCE_DIR})
    execute_process(COMMAND git submodule update
      WORKING_DIRECTORY ${CMAKE_CURRENT_SOURCE_DIR})
  endif()
endif()
add_subdirectory(src/xml/fox)

#===============================================================================
# Build OpenMC executable
#===============================================================================

set(program "openmc")
file(GLOB source src/*.F90 src/xml/openmc_fox.F90)
add_executable(${program} ${source})
target_link_libraries(${program} ${libraries} fox_dom)
set_target_properties(${program} PROPERTIES
  COMPILE_FLAGS "${f90flags}"
  LINK_FLAGS "${ldflags}")

#===============================================================================
# Install executable, scripts, manpage, license
#===============================================================================

install(TARGETS ${program} RUNTIME DESTINATION bin)
install(DIRECTORY src/relaxng DESTINATION share/openmc)
install(FILES man/man1/openmc.1 DESTINATION share/man/man1)
install(FILES LICENSE DESTINATION "share/doc/${program}/copyright")

find_package(PythonInterp)
if(PYTHONINTERP_FOUND)
  install(CODE "execute_process(
                  COMMAND ${PYTHON_EXECUTABLE} setup.py install
                  --prefix=${CMAKE_INSTALL_PREFIX}
                  WORKING_DIRECTORY ${CMAKE_CURRENT_SOURCE_DIR})")
endif()

#===============================================================================
# Regression tests
#===============================================================================

# This allows for dashboard configuration
include(CTest)

# Get a list of all the tests to run
file(GLOB_RECURSE TESTS ${CMAKE_CURRENT_SOURCE_DIR}/tests/test_*.py)

# Check for MEM_CHECK and COVERAGE variables
if (DEFINED ENV{MEM_CHECK})
  set(MEM_CHECK $ENV{MEM_CHECK})
else(DEFINED ENV{MEM_CHECK})
  set(MEM_CHECK FALSE)
endif(DEFINED ENV{MEM_CHECK})
if (DEFINED ENV{COVERAGE})
  set(COVERAGE $ENV{COVERAGE})
else(DEFINED ENV{COVERAGE})
  set(COVERAGE FALSE)
endif(DEFINED ENV{COVERAGE})

# Loop through all the tests
foreach(test ${TESTS})

  # Get test information
  get_filename_component(TEST_NAME ${test} NAME)
  get_filename_component(TEST_PATH ${test} PATH)

  # Check for running standard tests (no valgrind, no gcov)
  if(NOT ${MEM_CHECK} AND NOT ${COVERAGE})

    # Check serial/parallel
    if (${MPI_ENABLED})

      # Preform a parallel test
      add_test(NAME ${TEST_NAME}
        WORKING_DIRECTORY ${TEST_PATH}
        COMMAND ${PYTHON_EXECUTABLE} ${TEST_NAME} --exe $<TARGET_FILE:openmc>
        --mpi_exec $ENV{MPI_DIR}/bin/mpiexec)

    else(${MPI_ENABLED})

      # Perform a serial test
      add_test(NAME ${TEST_NAME}
        WORKING_DIRECTORY ${TEST_PATH}
        COMMAND ${PYTHON_EXECUTABLE} ${TEST_NAME} --exe $<TARGET_FILE:openmc>)

    endif(${MPI_ENABLED})

  # Handle special case for valgrind and gcov (run openmc directly, no python)
  else(NOT ${MEM_CHECK} AND NOT ${COVERAGE})

    # If a plot test is encountered, run with "-p"
    if (${test} MATCHES "test_plot")

      # Perform serial valgrind and coverage test with plot flag
      add_test(NAME ${TEST_NAME}
        WORKING_DIRECTORY ${TEST_PATH}
        COMMAND $<TARGET_FILE:openmc> -p ${TEST_PATH})

    # If a restart test is encounted, need to run with -r and restart file(s)
    elseif(${test} MATCHES "restart")

      # Set restart file names
      if (${HDF5_ENABLED})

        # Handle restart tests separately
        if(${test} MATCHES "test_statepoint_restart")
          set(RESTART_FILE statepoint.07.h5)
        elseif(${test} MATCHES "test_sourcepoint_restart")
          set(RESTART_FILE statepoint.07.h5 source.07.h5)
        elseif(${test} MATCHES "test_particle_restart_eigval")
          set(RESTART_FILE particle_12_616.h5)
        elseif(${test} MATCHES "test_particle_restart_fixed")
          set(RESTART_FILE particle_7_6144.h5)
        else(${test} MATCHES "test_statepoint_restart")
          message(FATAL_ERROR "Restart test ${test} not recognized")
        endif(${test} MATCHES "test_statepoint_restart")

      else(${HDF5_ENABLED})

        # Handle restart tests separately
        if(${test} MATCHES "test_statepoint_restart")
          set(RESTART_FILE statepoint.07.binary)
        elseif(${test} MATCHES "test_sourcepoint_restart")
          set(RESTART_FILE statepoint.07.binary source.07.binary)
        elseif(${test} MATCHES "test_particle_restart_eigval")
          set(RESTART_FILE particle_12_616.binary)
        elseif(${test} MATCHES "test_particle_restart_fixed")
          set(RESTART_FILE particle_7_6144.binary)
        else(${test} MATCHES "test_statepoint_restart")
          message(FATAL_ERROR "Restart test ${test} not recognized")
        endif(${test} MATCHES "test_statepoint_restart")

      endif(${HDF5_ENABLED})

      # Perform serial valgrind and coverage test
      add_test(NAME ${TEST_NAME}
        WORKING_DIRECTORY ${TEST_PATH}
        COMMAND $<TARGET_FILE:openmc> ${TEST_PATH})

      # Perform serial valgrind and coverage restart test
      add_test(NAME ${TEST_NAME}_restart
        WORKING_DIRECTORY ${TEST_PATH}
        COMMAND $<TARGET_FILE:openmc> -r ${RESTART_FILE} ${TEST_PATH})

      # Set test dependency
      set_tests_properties(${TEST_NAME}_restart PROPERTIES DEPENDS ${TEST_NAME})


    # Handle standard tests for valgrind and gcov
    else(${test} MATCHES "test_plot")

      # Perform serial valgrind and coverage test
      add_test(NAME ${TEST_NAME}
        WORKING_DIRECTORY ${TEST_PATH}
        COMMAND $<TARGET_FILE:openmc> ${TEST_PATH})

    endif(${test} MATCHES "test_plot")

  endif(NOT ${MEM_CHECK} AND NOT ${COVERAGE})

endforeach(test)<|MERGE_RESOLUTION|>--- conflicted
+++ resolved
@@ -24,12 +24,8 @@
 option(debug    "Compile with debug flags"                       OFF)
 option(optimize "Turn on all compiler optimization flags"        OFF)
 option(verbose  "Create verbose Makefiles"                       OFF)
-<<<<<<< HEAD
-option(coverage "Compile with flags"                             OFF)
+option(coverage "Compile with coverage analysis flags"           OFF)
 option(mpif08   "Use Fortran 2008 MPI interface"                 OFF)
-=======
-option(coverage "Compile with coverage analysis flags"           OFF)
->>>>>>> e12b1f29
 
 if (verbose)
   set(CMAKE_VERBOSE_MAKEFILE on)
