--- conflicted
+++ resolved
@@ -10,14 +10,6 @@
 filter_types = {1: 'universe', 2: 'material', 3: 'cell', 4: 'cellborn',
                 5: 'surface', 6: 'mesh', 7: 'energyin', 8: 'energyout'}
 
-<<<<<<< HEAD
-score_types = {-1: 'flux', -2: 'total', -3: 'scatter', -4: 'nu-scatter', 
-                -5: 'scatter-n', -6: 'scatter-pn', -7: 'transport',
-                -8: 'diffusion', -9: 'n1n', -10: 'n2n', -11: 'n3n', 
-                -12: 'n4n', -13: 'absorption', -14: 'fission',
-                -15: 'nu-fission', -16: 'k-fission', -17: 'current', 
-                -18: 'events'}
-=======
 score_types = {-1: 'flux', 
                 -2: 'total',
                 -3: 'scatter',
@@ -30,8 +22,9 @@
                 -10: 'absorption',
                 -11: 'fission',
                 -12: 'nu-fission',
-                -13: 'current',
-                -14: 'events',
+                -13: 'k-fission',
+                -14: 'current',
+                -15: 'events',
                 1: '(n,total)',
                 2: '(n,elastic)',
                 4: '(n,level)',
@@ -97,7 +90,6 @@
 score_types.update({MT: '(n,3He' + str(MT-750) + ')' for MT in range(750,649)})
 score_types.update({MT: '(n,a' + str(MT-800) + ')' for MT in range(800,849)})
 
->>>>>>> 63bfd25d
 
 class BinaryFile(object):
     def __init__(self, filename):
