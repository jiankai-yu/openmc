--- conflicted
+++ resolved
@@ -12,39 +12,6 @@
 
 namespace openmc {
 
-<<<<<<< HEAD
-
-inline hid_t
-create_group(hid_t parent_id, char const *name)
-{
-  hid_t out = H5Gcreate(parent_id, name, H5P_DEFAULT, H5P_DEFAULT, H5P_DEFAULT);
-  if (out < 0) {
-    std::string err_msg{"Failed to create HDF5 group \""};
-    err_msg += name;
-    err_msg += "\"";
-    fatal_error(err_msg);
-  }
-  return out;
-}
-
-
-inline hid_t
-create_group(hid_t parent_id, const std::string &name)
-{
-  return create_group(parent_id, name.c_str());
-}
-
-
-inline void
-close_group(hid_t group_id)
-{
-  herr_t err = H5Gclose(group_id);
-  if (err < 0) {
-    fatal_error("Failed to close HDF5 group");
-  }
-}
-
-=======
 extern "C" bool attribute_exists(hid_t obj_id, const char* name);
 extern "C" size_t attribute_typesize(hid_t obj_id, const char* name);
 extern "C" hid_t create_group(hid_t parent_id, const char* name);
@@ -116,7 +83,6 @@
 
 extern "C" void write_tally_results(hid_t group_id, hsize_t n_filter, hsize_t n_score,
                                     const double* results);
->>>>>>> d5bc4dac
 
 inline void
 write_int(hid_t group_id, char const *name, int32_t buffer)
@@ -133,69 +99,13 @@
 }
 
 
-//inline void
-//write_double(hid_t group_id, char const *name, double buffer)
-//{
-//  hid_t dataspace = H5Screate(H5S_SCALAR);
-//
-//  hid_t dataset = H5Dcreate(group_id, name, H5T_NATIVE_DOUBLE, dataspace,
-//                            H5P_DEFAULT, H5P_DEFAULT, H5P_DEFAULT);
-//
-//  H5Dwrite(dataset, H5T_NATIVE_DOUBLE, H5S_ALL, H5S_ALL, H5P_DEFAULT, &buffer);
-//
-//  H5Sclose(dataspace);
-//  H5Dclose(dataset);
-//}
-
-
 template<std::size_t array_len> inline void
 write_double_1D(hid_t group_id, char const *name,
                 const std::array<double, array_len> &buffer)
 {
-<<<<<<< HEAD
-  hsize_t dims[1]{array_len};
-  hid_t dataspace = H5Screate_simple(1, dims, NULL);
-
-  hid_t dataset = H5Dcreate(group_id, name, H5T_NATIVE_DOUBLE, dataspace,
-                            H5P_DEFAULT, H5P_DEFAULT, H5P_DEFAULT);
-
-  H5Dwrite(dataset, H5T_NATIVE_DOUBLE, H5S_ALL, H5S_ALL, H5P_DEFAULT,
-           &buffer[0]);
-
-  H5Sclose(dataspace);
-  H5Dclose(dataset);
-}
-
-
-inline void
-write_string(hid_t group_id, char const *name, char const *buffer)
-{
-  size_t buffer_len = strlen(buffer);
-  hid_t datatype = H5Tcopy(H5T_C_S1);
-  H5Tset_size(datatype, buffer_len);
-
-  hid_t dataspace = H5Screate(H5S_SCALAR);
-
-  hid_t dataset = H5Dcreate(group_id, name, datatype, dataspace,
-                            H5P_DEFAULT, H5P_DEFAULT, H5P_DEFAULT);
-
-  H5Dwrite(dataset, datatype, H5S_ALL, H5S_ALL, H5P_DEFAULT, buffer);
-
-  H5Tclose(datatype);
-  H5Sclose(dataspace);
-  H5Dclose(dataset);
-}
-
-
-inline void
-write_string(hid_t group_id, char const *name, const std::string &buffer)
-{
-  write_string(group_id, name, buffer.c_str());
-=======
   hsize_t dims[1] {array_len};
   write_dataset(group_id, 1, dims, name, H5T_NATIVE_DOUBLE,
                 buffer.data(), false);
->>>>>>> d5bc4dac
 }
 
 } // namespace openmc
